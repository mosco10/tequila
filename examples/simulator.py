--- conflicted
+++ resolved
@@ -1,22 +1,16 @@
-<<<<<<< HEAD
-from tequila import simulate, gates, paulis, ExpectationValue
-
-
-
-=======
 import tequila.simulators.simulator_api
 from tequila import simulators, gates, paulis, ExpectationValue
 
 Simulator = tequila.simulators.simulator_api.pick_backend(samples=100, demand_full_wfn=True)
 simulator = Simulator()
->>>>>>> 650a3d46
 
 U = gates.X(0) + gates.Ry(target=1, angle=2.0) + gates.CNOT(0, 1)
 H = paulis.X(0) + paulis.Y(1)
 O = ExpectationValue(U=U, H=H)
+
 U += gates.Measurement([0,1])
-wfn = simulate(U, samples=None)
-E = simulate(O, samples=60000)
+wfn = simulator(U, samples=100).counts
+E = simulator(O, samples=60000)
 
 print("wfn=", wfn)
 print("E=", E)