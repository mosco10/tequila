--- conflicted
+++ resolved
@@ -4,11 +4,9 @@
 from openvqe.circuit.compiler import compile_trotterized_gate
 from openvqe.objective import Objective
 from openvqe import OpenVQEException
-<<<<<<< HEAD
 import copy
 import numpy as np
-=======
->>>>>>> c0cf0e3d
+import cleanup, numpy, copy, typing
 from openvqe.circuit.variable import Variable,Transform,has_variable,Add,Sub,Inverse,Pow,Mul,Div,Sqr
 
 def __weight_chain(par,variable):
@@ -104,10 +102,8 @@
 
     else:
         raise OpenVQEException('sorry, only functions with up to two arguments are supported at present')
-=======
-import copy
-import numpy
->>>>>>> import cleanup, numpy, copy, typing
+
+
 
 
 
