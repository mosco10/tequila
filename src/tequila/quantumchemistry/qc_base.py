--- conflicted
+++ resolved
@@ -1095,39 +1095,10 @@
             for i in range(self.n_electrons):
                 state[i]=1
         reference_state = BitString.from_array(self.transformation.map_state(state=state))
-<<<<<<< HEAD
         U = prepare_product_state(reference_state)
         # prevent trace out in direct wfn simulation
         U.n_qubits = self.n_orbitals*2 # adapt when tapered transformations work
         return U
-=======
-        return prepare_product_state(reference_state)
-
-
-    def prepare_hcb_reference(self, state=None, *args, **kwargs):
-        """
-
-        Returns
-        -------
-        A tequila circuit object which prepares the reference of this molecule in hardcore-boson representation
-        (a pair function represented only by the spin-up orbitals)
-        this is independent of the qubit encoding (except the up_then_down key) and can be transformed via
-        U = self.transfomration.hcb_to_me
-        so
-        self.prepare_reference == self.prepare_hcb_reference + self.transformation.hcb_to_me()
-
-        state can define a given product state (expected in full spin orbital notation up, down, up, down)
-        """
-
-        if state is None:
-            state = [1 for i in range(self.n_electrons)]
-            state += [0 for i in range(2 * self.n_orbitals - self.n_electrons)]
-        reference_state = [0] * len(state)
-        for i in range(self.n_orbitals):
-            assert state[2 * i] == state[2 * i + 1]
-            reference_state[self.transformation.up(i)] = state[2 * i]
->>>>>>> 00776a8e
-
 
     def prepare_hardcore_boson_reference(self):
         # HF state in the HCB representation (paired electrons)
