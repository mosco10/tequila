--- conflicted
+++ resolved
@@ -1,18 +1,19 @@
 from dataclasses import dataclass
 from tequila import TequilaException, BitString
 from tequila.hamiltonian import HamiltonianQC, QubitHamiltonian
-<<<<<<< HEAD
-from tequila.circuit import QCircuit,gates,Variable
-from tequila.ansatz import prepare_product_state
-=======
+
 from tequila.circuit import QCircuit, Variable, gates
->>>>>>> e8d8d21c
 
 import typing, numpy, numbers
 import openfermion
 from openfermion.hamiltonians import MolecularData
 
 def prepare_product_state(state: BitString) -> QCircuit:
+    """
+    Small convenience function
+    :param state: product state encoded into a bitstring
+    :return: unitary circuit which prepares the product state
+    """
     result = QCircuit()
     for i, v in enumerate(state.array):
         if v == 1:
